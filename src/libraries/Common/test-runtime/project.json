{
  "dependencies": {
<<<<<<< HEAD
    "Microsoft.NETCore.Platforms": "1.0.2-beta-devapi-24415-01",
    "Microsoft.NETCore.Targets": "1.0.3-beta-devapi-24415-01",
    "Microsoft.NETCore.TestHost": "1.0.0-rc4-24131-00",
    "Microsoft.NETCore.Runtime.CoreCLR": "1.1.0-beta-24416-03",
    "System.Diagnostics.Contracts": "4.0.2-beta-devapi-24415-01",
    "System.IO.Compression": "4.2.0-beta-devapi-24415-01",
    "System.Runtime.InteropServices.RuntimeInformation": "4.0.1-beta-devapi-24415-01",
    "System.Linq.Parallel": "4.0.2-beta-devapi-24415-01",
    "System.Xml.XDocument": "4.0.12-beta-devapi-24415-01",
=======
    "Microsoft.NETCore.Platforms": "1.0.2-beta-24416-03",
    "Microsoft.NETCore.Targets": "1.0.3-beta-24416-03",
    "Microsoft.NETCore.TestHost": "1.1.0-beta-24416-04",
    "Microsoft.NETCore.Runtime.CoreCLR": "1.1.0-beta-24416-04",
    "System.Diagnostics.Contracts": "4.0.2-beta-24416-03",
    "System.IO.Compression": "4.1.2-beta-24416-03",
    "System.Runtime.InteropServices.RuntimeInformation": "4.0.1-beta-24416-03",
    "System.Linq.Parallel": "4.0.2-beta-24416-03",
>>>>>>> eec2d243
    "coveralls.io": "1.4",
    "OpenCover": "4.6.519",
    "ReportGenerator": "2.4.3",
    "Microsoft.DotNet.xunit.performance.analysis": "1.0.0-alpha-build0039",
    "Microsoft.DotNet.xunit.performance.analysis.cli": "1.0.0-alpha-build0039",
    "Microsoft.DotNet.xunit.performance.runner.cli": "1.0.0-alpha-build0039",
    "Microsoft.DotNet.xunit.performance.runner.Windows": "1.0.0-alpha-build0039",
    "Microsoft.DotNet.BuildTools.TestSuite": "1.0.0-prerelease-00704-03",
    "xunit.console.netcore": "1.0.3-prerelease-00607-01"
  },
  "frameworks": {
    "netstandard1.3": {},
    "uap10.0": {
      "dependencies": {
        "Microsoft.NETCore.UniversalWindowsPlatform": "5.2.1-beta-000547-00",
<<<<<<< HEAD
        "System.Console": "4.1.0-beta-devapi-24415-01",
=======
        "System.Console": "4.0.1-beta-24416-03",
>>>>>>> eec2d243
        "microsoft.xunit.runner.uwp": "1.0.3-prerelease-00614-01",
        "Microsoft.DotNet.TestILC": {
          "version": "1.4.24208-prerelease",
          "include": "contentFiles"
        }
      }
    }
  }
}<|MERGE_RESOLUTION|>--- conflicted
+++ resolved
@@ -1,16 +1,5 @@
 {
   "dependencies": {
-<<<<<<< HEAD
-    "Microsoft.NETCore.Platforms": "1.0.2-beta-devapi-24415-01",
-    "Microsoft.NETCore.Targets": "1.0.3-beta-devapi-24415-01",
-    "Microsoft.NETCore.TestHost": "1.0.0-rc4-24131-00",
-    "Microsoft.NETCore.Runtime.CoreCLR": "1.1.0-beta-24416-03",
-    "System.Diagnostics.Contracts": "4.0.2-beta-devapi-24415-01",
-    "System.IO.Compression": "4.2.0-beta-devapi-24415-01",
-    "System.Runtime.InteropServices.RuntimeInformation": "4.0.1-beta-devapi-24415-01",
-    "System.Linq.Parallel": "4.0.2-beta-devapi-24415-01",
-    "System.Xml.XDocument": "4.0.12-beta-devapi-24415-01",
-=======
     "Microsoft.NETCore.Platforms": "1.0.2-beta-24416-03",
     "Microsoft.NETCore.Targets": "1.0.3-beta-24416-03",
     "Microsoft.NETCore.TestHost": "1.1.0-beta-24416-04",
@@ -19,7 +8,6 @@
     "System.IO.Compression": "4.1.2-beta-24416-03",
     "System.Runtime.InteropServices.RuntimeInformation": "4.0.1-beta-24416-03",
     "System.Linq.Parallel": "4.0.2-beta-24416-03",
->>>>>>> eec2d243
     "coveralls.io": "1.4",
     "OpenCover": "4.6.519",
     "ReportGenerator": "2.4.3",
@@ -35,11 +23,7 @@
     "uap10.0": {
       "dependencies": {
         "Microsoft.NETCore.UniversalWindowsPlatform": "5.2.1-beta-000547-00",
-<<<<<<< HEAD
-        "System.Console": "4.1.0-beta-devapi-24415-01",
-=======
         "System.Console": "4.0.1-beta-24416-03",
->>>>>>> eec2d243
         "microsoft.xunit.runner.uwp": "1.0.3-prerelease-00614-01",
         "Microsoft.DotNet.TestILC": {
           "version": "1.4.24208-prerelease",
