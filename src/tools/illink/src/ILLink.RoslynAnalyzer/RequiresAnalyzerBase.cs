﻿// Licensed to the .NET Foundation under one or more agreements.
// The .NET Foundation licenses this file to you under the MIT license.

using System;
using System.Collections.Immutable;
using System.Diagnostics.CodeAnalysis;
using System.Linq;
using ILLink.Shared;
using Microsoft.CodeAnalysis;
using Microsoft.CodeAnalysis.CSharp;
using Microsoft.CodeAnalysis.CSharp.Syntax;
using Microsoft.CodeAnalysis.Diagnostics;
using Microsoft.CodeAnalysis.Operations;

namespace ILLink.RoslynAnalyzer
{
	public abstract class RequiresAnalyzerBase : DiagnosticAnalyzer
	{
		private protected abstract string RequiresAttributeName { get; }

		private protected abstract string RequiresAttributeFullyQualifiedName { get; }

		private protected abstract DiagnosticTargets AnalyzerDiagnosticTargets { get; }

		private protected abstract DiagnosticDescriptor RequiresDiagnosticRule { get; }

		private protected abstract DiagnosticDescriptor RequiresAttributeMismatch { get; }
		private protected abstract DiagnosticDescriptor RequiresOnStaticCtor { get; }

		private protected virtual ImmutableArray<(Action<OperationAnalysisContext> Action, OperationKind[] OperationKind)> ExtraOperationActions { get; } = ImmutableArray<(Action<OperationAnalysisContext> Action, OperationKind[] OperationKind)>.Empty;

		private protected virtual ImmutableArray<(Action<SyntaxNodeAnalysisContext> Action, SyntaxKind[] SyntaxKind)> ExtraSyntaxNodeActions { get; } = ImmutableArray<(Action<SyntaxNodeAnalysisContext> Action, SyntaxKind[] SyntaxKind)>.Empty;
		private protected virtual ImmutableArray<(Action<SymbolAnalysisContext> Action, SymbolKind[] SymbolKind)> ExtraSymbolActions { get; } = ImmutableArray<(Action<SymbolAnalysisContext> Action, SymbolKind[] SymbolKind)>.Empty;

		public override void Initialize (AnalysisContext context)
		{
			if (!System.Diagnostics.Debugger.IsAttached)
				context.EnableConcurrentExecution ();
			context.ConfigureGeneratedCodeAnalysis (GeneratedCodeAnalysisFlags.ReportDiagnostics);
			context.RegisterCompilationStartAction (context => {
				var compilation = context.Compilation;
				if (!IsAnalyzerEnabled (context.Options, compilation))
					return;

				var incompatibleMembers = GetSpecialIncompatibleMembers (compilation);
				context.RegisterSymbolAction (symbolAnalysisContext => {
					var methodSymbol = (IMethodSymbol) symbolAnalysisContext.Symbol;
					if (methodSymbol.IsStaticConstructor () && methodSymbol.HasAttribute (RequiresAttributeName))
						ReportRequiresOnStaticCtorDiagnostic (symbolAnalysisContext, methodSymbol);
					CheckMatchingAttributesInOverrides (symbolAnalysisContext, methodSymbol);
					CheckAttributeInstantiation (symbolAnalysisContext, methodSymbol);
					foreach (var typeParameter in methodSymbol.TypeParameters)
						CheckAttributeInstantiation (symbolAnalysisContext, typeParameter);

				}, SymbolKind.Method);

				context.RegisterSymbolAction (symbolAnalysisContext => {
					var typeSymbol = (INamedTypeSymbol) symbolAnalysisContext.Symbol;
					CheckMatchingAttributesInInterfaces (symbolAnalysisContext, typeSymbol);
					CheckAttributeInstantiation (symbolAnalysisContext, typeSymbol);
					foreach (var typeParameter in typeSymbol.TypeParameters)
						CheckAttributeInstantiation (symbolAnalysisContext, typeParameter);

				}, SymbolKind.NamedType);


				context.RegisterSymbolAction (symbolAnalysisContext => {
					var propertySymbol = (IPropertySymbol) symbolAnalysisContext.Symbol;
					if (AnalyzerDiagnosticTargets.HasFlag (DiagnosticTargets.Property)) {
						CheckMatchingAttributesInOverrides (symbolAnalysisContext, propertySymbol);
					}

					CheckAttributeInstantiation (symbolAnalysisContext, propertySymbol);
				}, SymbolKind.Property);

				context.RegisterSymbolAction (symbolAnalysisContext => {
					var eventSymbol = (IEventSymbol) symbolAnalysisContext.Symbol;
					if (AnalyzerDiagnosticTargets.HasFlag (DiagnosticTargets.Event)) {
						CheckMatchingAttributesInOverrides (symbolAnalysisContext, eventSymbol);
					}

					CheckAttributeInstantiation (symbolAnalysisContext, eventSymbol);
				}, SymbolKind.Event);

				context.RegisterSymbolAction (symbolAnalysisContext => {
					var fieldSymbol = (IFieldSymbol) symbolAnalysisContext.Symbol;
					CheckAttributeInstantiation (symbolAnalysisContext, fieldSymbol);
				}, SymbolKind.Field);

				context.RegisterOperationAction (operationContext => {
					var methodInvocation = (IInvocationOperation) operationContext.Operation;
					CheckCalledMember (operationContext, methodInvocation.TargetMethod, incompatibleMembers);
				}, OperationKind.Invocation);

				context.RegisterOperationAction (operationContext => {
					var objectCreation = (IObjectCreationOperation) operationContext.Operation;
					var ctor = objectCreation.Constructor;
					if (ctor is not null) {
						CheckCalledMember (operationContext, ctor, incompatibleMembers);
					}
				}, OperationKind.ObjectCreation);

				context.RegisterOperationAction (operationContext => {
					var fieldReference = (IFieldReferenceOperation) operationContext.Operation;
					CheckCalledMember (operationContext, fieldReference.Field, incompatibleMembers);
				}, OperationKind.FieldReference);

				context.RegisterOperationAction (operationContext => {
					var propAccess = (IPropertyReferenceOperation) operationContext.Operation;
					var prop = propAccess.Property;
					var usageInfo = propAccess.GetValueUsageInfo (prop);
					if (usageInfo.HasFlag (ValueUsageInfo.Read) && prop.GetMethod != null)
						CheckCalledMember (operationContext, prop.GetMethod, incompatibleMembers);

					if (usageInfo.HasFlag (ValueUsageInfo.Write) && prop.SetMethod != null)
						CheckCalledMember (operationContext, prop.SetMethod, incompatibleMembers);

					if (AnalyzerDiagnosticTargets.HasFlag (DiagnosticTargets.Property))
						CheckCalledMember (operationContext, prop, incompatibleMembers);
				}, OperationKind.PropertyReference);

				context.RegisterOperationAction (operationContext => {
					var eventRef = (IEventReferenceOperation) operationContext.Operation;
					var eventSymbol = (IEventSymbol) eventRef.Member;
					var assignmentOperation = eventRef.Parent as IEventAssignmentOperation;

					if (assignmentOperation != null && assignmentOperation.Adds && eventSymbol.AddMethod is IMethodSymbol eventAddMethod)
						CheckCalledMember (operationContext, eventAddMethod, incompatibleMembers);

					if (assignmentOperation != null && !assignmentOperation.Adds && eventSymbol.RemoveMethod is IMethodSymbol eventRemoveMethod)
						CheckCalledMember (operationContext, eventRemoveMethod, incompatibleMembers);

					if (eventSymbol.RaiseMethod is IMethodSymbol eventRaiseMethod)
						CheckCalledMember (operationContext, eventRaiseMethod, incompatibleMembers);

					if (AnalyzerDiagnosticTargets.HasFlag (DiagnosticTargets.Event))
						CheckCalledMember (operationContext, eventSymbol, incompatibleMembers);
				}, OperationKind.EventReference);

				context.RegisterOperationAction (operationContext => {
					var delegateCreation = (IDelegateCreationOperation) operationContext.Operation;
					IMethodSymbol methodSymbol;
					if (delegateCreation.Target is IMethodReferenceOperation methodRef)
						methodSymbol = methodRef.Method;
					else if (delegateCreation.Target is IAnonymousFunctionOperation lambda)
						methodSymbol = lambda.Symbol;
					else
						return;

					CheckCalledMember (operationContext, methodSymbol, incompatibleMembers);
				}, OperationKind.DelegateCreation);

				context.RegisterSyntaxNodeAction (syntaxNodeAnalysisContext => {
					var model = syntaxNodeAnalysisContext.SemanticModel;
					if (syntaxNodeAnalysisContext.ContainingSymbol is not ISymbol containingSymbol || containingSymbol.IsInRequiresScope (RequiresAttributeName))
						return;

					GenericNameSyntax genericNameSyntaxNode = (GenericNameSyntax) syntaxNodeAnalysisContext.Node;
					var typeParams = ImmutableArray<ITypeParameterSymbol>.Empty;
					var typeArgs = ImmutableArray<ITypeSymbol>.Empty;
					switch (model.GetSymbolInfo (genericNameSyntaxNode).Symbol) {
					case INamedTypeSymbol typeSymbol:
						typeParams = typeSymbol.TypeParameters;
						typeArgs = typeSymbol.TypeArguments;
						break;

					case IMethodSymbol methodSymbol:
						typeParams = methodSymbol.TypeParameters;
						typeArgs = methodSymbol.TypeArguments;
						break;

					default:
						return;
					}

					for (int i = 0; i < typeParams.Length; i++) {
						var typeParam = typeParams[i];
						var typeArg = typeArgs[i];
						if (!typeParam.HasConstructorConstraint ||
							typeArg is not INamedTypeSymbol { InstanceConstructors: { } typeArgCtors })
							continue;

						foreach (var instanceCtor in typeArgCtors) {
							if (instanceCtor.Arity > 0)
								continue;

							if (instanceCtor.TargetHasRequiresAttribute (RequiresAttributeName, out var requiresAttribute) &&
								VerifyAttributeArguments (requiresAttribute)) {
								syntaxNodeAnalysisContext.ReportDiagnostic (Diagnostic.Create (RequiresDiagnosticRule,
									syntaxNodeAnalysisContext.Node.GetLocation (),
									containingSymbol.GetDisplayName (),
									(string) requiresAttribute.ConstructorArguments[0].Value!,
									GetUrlFromAttribute (requiresAttribute)));
							}
						}
					}
				}, SyntaxKind.GenericName);

				// Register any extra operation actions supported by the analyzer.
				foreach (var extraOperationAction in ExtraOperationActions)
					context.RegisterOperationAction (extraOperationAction.Action, extraOperationAction.OperationKind);

				foreach (var extraSyntaxNodeAction in ExtraSyntaxNodeActions)
					context.RegisterSyntaxNodeAction (extraSyntaxNodeAction.Action, extraSyntaxNodeAction.SyntaxKind);

				foreach (var extraSymbolAction in ExtraSymbolActions)
					context.RegisterSymbolAction (extraSymbolAction.Action, extraSymbolAction.SymbolKind);

				void CheckAttributeInstantiation (
					SymbolAnalysisContext symbolAnalysisContext,
					ISymbol symbol)
				{
					if (symbol.IsInRequiresScope (RequiresAttributeName))
						return;

					foreach (var attr in symbol.GetAttributes ()) {
						if (attr.AttributeConstructor?.TargetHasRequiresAttribute (RequiresAttributeName, out var requiresAttribute) == true) {
							symbolAnalysisContext.ReportDiagnostic (Diagnostic.Create (RequiresDiagnosticRule,
								symbol.Locations[0], attr.AttributeConstructor.GetDisplayName (), GetMessageFromAttribute (requiresAttribute), GetUrlFromAttribute (requiresAttribute)));
						}
					}
				}

				void CheckCalledMember (
					OperationAnalysisContext operationContext,
					ISymbol member,
					ImmutableArray<ISymbol> incompatibleMembers)
				{
					ISymbol containingSymbol = FindContainingSymbol (operationContext, AnalyzerDiagnosticTargets);

					// Do not emit any diagnostic if caller is annotated with the attribute too.
					if (containingSymbol.IsInRequiresScope (RequiresAttributeName))
						return;

					if (ReportSpecialIncompatibleMembersDiagnostic (operationContext, incompatibleMembers, member))
						return;

					// Warn on the most derived base method taking into account covariant returns
					while (member is IMethodSymbol method && method.OverriddenMethod != null && SymbolEqualityComparer.Default.Equals (method.ReturnType, method.OverriddenMethod.ReturnType))
						member = method.OverriddenMethod;

					if (!member.TargetHasRequiresAttribute (RequiresAttributeName, out var requiresAttribute))
						return;

					if (!VerifyAttributeArguments (requiresAttribute))
						return;

					ReportRequiresDiagnostic (operationContext, member, requiresAttribute);
				}

				void CheckMatchingAttributesInOverrides (
					SymbolAnalysisContext symbolAnalysisContext,
					ISymbol member)
				{
					if ((member.IsVirtual || member.IsOverride) && member.TryGetOverriddenMember (out var overriddenMember) && HasMismatchingAttributes (member, overriddenMember))
						ReportMismatchInAttributesDiagnostic (symbolAnalysisContext, member, overriddenMember);
				}

				void CheckMatchingAttributesInInterfaces (
					SymbolAnalysisContext symbolAnalysisContext,
					INamedTypeSymbol type)
				{
					ImmutableArray<INamedTypeSymbol> interfaces = type.Interfaces;
					foreach (INamespaceOrTypeSymbol iface in interfaces) {
						var members = iface.GetMembers ();
						foreach (var member in members) {
							var implementation = type.FindImplementationForInterfaceMember (member);
							// In case the implementation is null because the user code is missing an implementation, we dont provide diagnostics.
							// The compiler will provide an error
							if (implementation != null && HasMismatchingAttributes (member, implementation))
								ReportMismatchInAttributesDiagnostic (symbolAnalysisContext, implementation, member, isInterface: true);
						}
					}
				}
			});
		}

		[Flags]
		protected enum DiagnosticTargets
		{
			MethodOrConstructor = 0x0001,
			Property = 0x0002,
			Field = 0x0004,
			Event = 0x0008,
			Class = 0x0010,
			All = MethodOrConstructor | Property | Field | Event | Class
		}

		/// <summary>
		/// Finds the symbol of the caller to the current operation, helps to find out the symbol in cases where the operation passes
		/// through a lambda or a local function.
		/// </summary>
		/// <param name="operationContext">Analyzer operation context to retrieve the current operation.</param>
		/// <param name="targets">Scope of the attribute to search for callers.</param>
		/// <returns>The symbol of the caller to the operation</returns>
		protected static ISymbol FindContainingSymbol (OperationAnalysisContext operationContext, DiagnosticTargets targets)
		{
			var parent = operationContext.Operation.Parent;
			while (parent is not null) {
				switch (parent) {
				case IAnonymousFunctionOperation lambda:
					return lambda.Symbol;

				case ILocalFunctionOperation local when targets.HasFlag (DiagnosticTargets.MethodOrConstructor):
					return local.Symbol;

				case IMethodBodyBaseOperation when targets.HasFlag (DiagnosticTargets.MethodOrConstructor):
				case IPropertyReferenceOperation when targets.HasFlag (DiagnosticTargets.Property):
				case IFieldReferenceOperation when targets.HasFlag (DiagnosticTargets.Field):
				case IEventReferenceOperation when targets.HasFlag (DiagnosticTargets.Event):
					return operationContext.ContainingSymbol;

				default:
					parent = parent.Parent;
					break;
				}
			}

			return operationContext.ContainingSymbol;
		}

		/// <summary>
		/// Creates a Requires diagnostic message based on the attribute data and RequiresDiagnosticRule.
		/// </summary>
		/// <param name="operationContext">Analyzer operation context to be able to report the diagnostic.</param>
		/// <param name="member">Information about the member that generated the diagnostic.</param>
		/// <param name="requiresAttribute">Requires attribute data to print attribute arguments.</param>
		private void ReportRequiresDiagnostic (OperationAnalysisContext operationContext, ISymbol member, AttributeData requiresAttribute)
		{
			var message = GetMessageFromAttribute (requiresAttribute);
			var url = GetUrlFromAttribute (requiresAttribute);
			operationContext.ReportDiagnostic (Diagnostic.Create (
				RequiresDiagnosticRule,
				operationContext.Operation.Syntax.GetLocation (),
				member.GetDisplayName (),
				message,
				url));
		}

		private void ReportRequiresOnStaticCtorDiagnostic (SymbolAnalysisContext symbolAnalysisContext, IMethodSymbol ctor)
		{
			symbolAnalysisContext.ReportDiagnostic (Diagnostic.Create (
				RequiresOnStaticCtor,
				ctor.Locations[0],
				ctor.GetDisplayName ()));
		}

		private void ReportMismatchInAttributesDiagnostic (SymbolAnalysisContext symbolAnalysisContext, ISymbol member, ISymbol baseMember, bool isInterface = false)
		{
			string message = MessageFormat.FormatRequiresAttributeMismatch (member.HasAttribute (RequiresAttributeName), isInterface, RequiresAttributeName, member.GetDisplayName (), baseMember.GetDisplayName ());
			symbolAnalysisContext.ReportDiagnostic (Diagnostic.Create (
				RequiresAttributeMismatch,
				member.Locations[0],
				message));
		}

		private bool HasMismatchingAttributes (ISymbol member1, ISymbol member2)
		{
			bool member1HasAttribute = member1.IsOverrideInRequiresScope (RequiresAttributeName);
			bool member2HasAttribute = member2.IsOverrideInRequiresScope (RequiresAttributeName);
			return member1HasAttribute ^ member2HasAttribute;
		}

		protected abstract string GetMessageFromAttribute (AttributeData requiresAttribute);

		public static string GetUrlFromAttribute (AttributeData? requiresAttribute)
		{
			var url = requiresAttribute?.NamedArguments.FirstOrDefault (na => na.Key == "Url").Value.Value?.ToString ();
			return MessageFormat.FormatRequiresAttributeUrlArg (url);
		}

		/// <summary>
<<<<<<< HEAD
=======
		/// This method determines if the member has a Requires attribute and returns it in the variable requiresAttribute.
		/// </summary>
		/// <param name="member">Symbol of the member to search attribute.</param>
		/// <param name="requiresAttribute">Output variable in case of matching Requires attribute.</param>
		/// <returns>True if the member contains a Requires attribute; otherwise, returns false.</returns>
		private bool TryGetRequiresAttribute (ISymbol? member, [NotNullWhen (returnValue: true)] out AttributeData? requiresAttribute)
		{
			requiresAttribute = null;
			if (member == null)
				return false;

			if (!member.TryGetAttribute (RequiresAttributeName, out var _attribute))
				return false;

			if (VerifyAttributeArguments (_attribute)) {
				requiresAttribute = _attribute;
				return true;
			}

			return false;
		}

		/// <summary>
>>>>>>> 4d351bc1
		/// This method verifies that the arguments in an attribute have certain structure.
		/// </summary>
		/// <param name="attribute">Attribute data to compare.</param>
		/// <returns>True if the validation was successfull; otherwise, returns false.</returns>
		protected abstract bool VerifyAttributeArguments (AttributeData attribute);

		/// <summary>
		/// Compares the member against a list of incompatible members, if the member exist in the list then it generates a custom diagnostic declared inside the function.
		/// </summary>
		/// <param name="operationContext">Analyzer operation context.</param>
		/// <param name="specialIncompatibleMembers">List of incompatible members.</param>
		/// <param name="member">Member to compare.</param>
		/// <returns>True if the function generated a diagnostic; otherwise, returns false</returns>
		protected virtual bool ReportSpecialIncompatibleMembersDiagnostic (OperationAnalysisContext operationContext, ImmutableArray<ISymbol> specialIncompatibleMembers, ISymbol member) => false;

		/// <summary>
		/// Creates a list of special incompatible members that can be used later on by the analyzer to generate diagnostics
		/// </summary>
		/// <param name="compilation">Compilation to search for members</param>
		/// <returns>A list of special incomptaible members</returns>
		protected virtual ImmutableArray<ISymbol> GetSpecialIncompatibleMembers (Compilation compilation) => new ImmutableArray<ISymbol> ();

		/// <summary>
		/// Verifies that the MSBuild requirements to run the analyzer are fulfilled
		/// </summary>
		/// <param name="options">Analyzer options</param>
		/// <param name="compilation">Analyzer compilation information</param>
		/// <returns>True if the requirements to run the analyzer are met; otherwise, returns false</returns>
		protected abstract bool IsAnalyzerEnabled (AnalyzerOptions options, Compilation compilation);
	}
}<|MERGE_RESOLUTION|>--- conflicted
+++ resolved
@@ -370,32 +370,6 @@
 		}
 
 		/// <summary>
-<<<<<<< HEAD
-=======
-		/// This method determines if the member has a Requires attribute and returns it in the variable requiresAttribute.
-		/// </summary>
-		/// <param name="member">Symbol of the member to search attribute.</param>
-		/// <param name="requiresAttribute">Output variable in case of matching Requires attribute.</param>
-		/// <returns>True if the member contains a Requires attribute; otherwise, returns false.</returns>
-		private bool TryGetRequiresAttribute (ISymbol? member, [NotNullWhen (returnValue: true)] out AttributeData? requiresAttribute)
-		{
-			requiresAttribute = null;
-			if (member == null)
-				return false;
-
-			if (!member.TryGetAttribute (RequiresAttributeName, out var _attribute))
-				return false;
-
-			if (VerifyAttributeArguments (_attribute)) {
-				requiresAttribute = _attribute;
-				return true;
-			}
-
-			return false;
-		}
-
-		/// <summary>
->>>>>>> 4d351bc1
 		/// This method verifies that the arguments in an attribute have certain structure.
 		/// </summary>
 		/// <param name="attribute">Attribute data to compare.</param>
