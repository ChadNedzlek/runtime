{
  "sdk": {
    "version": "6.0.100-preview.5.21302.13",
    "allowPrerelease": true,
    "rollForward": "major"
  },
  "tools": {
    "dotnet": "6.0.100-preview.5.21302.13"
  },
  "native-tools": {
    "cmake": "3.16.4",
    "python3": "3.7.1"
  },
  "msbuild-sdks": {
<<<<<<< HEAD
    "Microsoft.DotNet.Build.Tasks.TargetFramework.Sdk": "6.0.0-beta.21365.6",
    "Microsoft.DotNet.PackageValidation": "1.0.0-preview.7.21352.4",
    "Microsoft.DotNet.Arcade.Sdk": "6.0.0-beta.21365.6",
    "Microsoft.DotNet.Helix.Sdk": "6.0.0-beta.21365.6",
    "Microsoft.DotNet.SharedFramework.Sdk": "6.0.0-beta.21365.6",
=======
    "Microsoft.DotNet.Build.Tasks.TargetFramework.Sdk": "6.0.0-beta.21370.12",
    "Microsoft.DotNet.PackageValidation": "1.0.0-preview.7.21352.4",
    "Microsoft.DotNet.Arcade.Sdk": "6.0.0-beta.21370.12",
    "Microsoft.DotNet.Helix.Sdk": "6.0.0-beta.21370.12",
    "Microsoft.DotNet.SharedFramework.Sdk": "6.0.0-beta.21370.12",
>>>>>>> b12bfc5a
    "Microsoft.Build.NoTargets": "3.0.4",
    "Microsoft.Build.Traversal": "3.0.23",
    "Microsoft.NET.Sdk.IL": "6.0.0-rc.1.21369.2"
  }
}<|MERGE_RESOLUTION|>--- conflicted
+++ resolved
@@ -1,30 +1,22 @@
 {
   "sdk": {
-    "version": "6.0.100-preview.5.21302.13",
+    "version": "6.0.100-preview.6.21355.2",
     "allowPrerelease": true,
     "rollForward": "major"
   },
   "tools": {
-    "dotnet": "6.0.100-preview.5.21302.13"
+    "dotnet": "6.0.100-preview.6.21355.2"
   },
   "native-tools": {
     "cmake": "3.16.4",
     "python3": "3.7.1"
   },
   "msbuild-sdks": {
-<<<<<<< HEAD
-    "Microsoft.DotNet.Build.Tasks.TargetFramework.Sdk": "6.0.0-beta.21365.6",
+    "Microsoft.DotNet.Build.Tasks.TargetFramework.Sdk": "6.0.0-beta.21373.4",
     "Microsoft.DotNet.PackageValidation": "1.0.0-preview.7.21352.4",
-    "Microsoft.DotNet.Arcade.Sdk": "6.0.0-beta.21365.6",
-    "Microsoft.DotNet.Helix.Sdk": "6.0.0-beta.21365.6",
-    "Microsoft.DotNet.SharedFramework.Sdk": "6.0.0-beta.21365.6",
-=======
-    "Microsoft.DotNet.Build.Tasks.TargetFramework.Sdk": "6.0.0-beta.21370.12",
-    "Microsoft.DotNet.PackageValidation": "1.0.0-preview.7.21352.4",
-    "Microsoft.DotNet.Arcade.Sdk": "6.0.0-beta.21370.12",
-    "Microsoft.DotNet.Helix.Sdk": "6.0.0-beta.21370.12",
-    "Microsoft.DotNet.SharedFramework.Sdk": "6.0.0-beta.21370.12",
->>>>>>> b12bfc5a
+    "Microsoft.DotNet.Arcade.Sdk": "6.0.0-beta.21373.4",
+    "Microsoft.DotNet.Helix.Sdk": "6.0.0-beta.21373.4",
+    "Microsoft.DotNet.SharedFramework.Sdk": "6.0.0-beta.21373.4",
     "Microsoft.Build.NoTargets": "3.0.4",
     "Microsoft.Build.Traversal": "3.0.23",
     "Microsoft.NET.Sdk.IL": "6.0.0-rc.1.21369.2"
